# -*- coding: utf-8 -*-
"""
Created on Wed Oct 22 11:35:00 2014

@author: Carsten Knoll
"""

import unittest

import sympy as sp
from sympy import sin, cos, exp

import numpy as np
import scipy as sc
import scipy.integrate

import symb_tools as st
from IPython import embed as IPS


class InteractiveConvenienceTest(unittest.TestCase):

    def setUp(self):
        pass

    def test_symbol_atoms(self):
        a, b, t = sp.symbols("a, b, t")
        x1 = a + b
        x2 = a + b - 3 + sp.pi
        M1 = sp.Matrix([x2, t, a**2])
        M2 = sp.ImmutableDenseMatrix(M1)

        self.assertEqual(set([a]), a.s)
        self.assertEqual(x1.atoms(), x1.s)
        self.assertEqual(x2.atoms(sp.Symbol), x2.s)

        self.assertEqual(set([a, b, t]), M1.s)
        self.assertEqual(set([a, b, t]), M2.s)

    def test_count_ops(self):
        a, b, t = sp.symbols("a, b, t")
        x1 = a + b
        x2 = a + b - 3 + sp.pi
        M1 = sp.Matrix([x2, t, a**2])
        M2 = sp.ImmutableDenseMatrix(M1)

        self.assertEqual(st.count_ops(a), a.co)
        self.assertEqual(st.count_ops(x1), x1.co)
        self.assertEqual(st.count_ops(x2), x2.co)
        self.assertEqual(st.count_ops(M1), M1.co)
        self.assertEqual(st.count_ops(M2), M2.co)

    def test_subz(self):
        x1, x2, x3 = xx = sp.Matrix(sp.symbols("x1, x2, x3"))
        y1, y2, y3 = yy = sp.symbols("y1, y2, y3")

        a = x1 + 7*x2*x3
        M1 = sp.Matrix([x2, x1*x2, x3**2])
        M2 = sp.ImmutableDenseMatrix(M1)

        self.assertEqual(x1.subs(zip(xx, yy)), x1.subz(xx, yy))
        self.assertEqual(a.subs(zip(xx, yy)), a.subz(xx, yy))
        self.assertEqual(M1.subs(zip(xx, yy)), M1.subz(xx, yy))
        self.assertEqual(M2.subs(zip(xx, yy)), M2.subz(xx, yy))

    def test_subz0(self):
        x1, x2, x3 = xx = sp.Matrix(sp.symbols("x1, x2, x3"))
        y1, y2, y3 = yy = sp.symbols("y1, y2, y3")

        XX = (x1, x2)

        a = x1 + 7*x2*x3
        M1 = sp.Matrix([x2, x1*x2, x3**2])
        M2 = sp.ImmutableDenseMatrix(M1)

        self.assertEqual(x1.subs(st.zip0(XX)), x1.subz0(XX))
        self.assertEqual(a.subs(st.zip0(XX)), a.subz0(XX))
        self.assertEqual(M1.subs(st.zip0(XX)), M1.subz0(XX))
        self.assertEqual(M2.subs(st.zip0(XX)), M2.subz0(XX))


class SymbToolsTest(unittest.TestCase):

    def setUp(self):
        pass

    def test_depends_on_t1(self):
        a, b, t = sp.symbols("a, b, t")

        res1 = st.depends_on_t(a+b, t, [])
        self.assertEqual(res1, False)

        res2 = st.depends_on_t(a + b, t, [a,])
        self.assertEqual(res2, True)

        res3 = st.depends_on_t(a(t) + b, t, [])
        self.assertEqual(res3, True)

        res4 = st.depends_on_t(a(t) + b, t, [b])
        self.assertEqual(res4, True)

        res5 = st.depends_on_t(t, t, [])
        self.assertEqual(res5, True)

        adot = st.perform_time_derivative(a, [a])
        res5 = st.depends_on_t(adot, t, [])
        self.assertEqual(res5, True)

        x1, x2 = xx = sp.symbols("x1, x2")
        x1dot = st.perform_time_derivative(x1, xx)
        self.assertTrue(st.depends_on_t(x1dot, t))

        y1, y2 = yy = sp.Matrix(sp.symbols("y1, y2", commutative=False))
        yydot = st.perform_time_derivative(yy, yy, order=1, commutative=False)
        self.assertTrue(st.depends_on_t(yydot, t))

    def test_symbs_to_func(self):
        a, b, t = sp.symbols("a, b, t")
        x = a + b
        #M = sp.Matrix([x, t, a**2])

        f_x = st.symbs_to_func(x, [a, b], t)
        self.assertEquals(str(f_x), "a(t) + b(t)")

    def test_perform_time_deriv1(self):
        a, b, t = sp.symbols("a, b, t")
        f1 = a**2 + 10*sin(b)
        f1_dot = st.perform_time_derivative(f1, (a, b))
        self.assertEquals(str(f1_dot), "2*a*adot + 10*bdot*cos(b)")

        f2 = sin(a)
        f2_dot2 = st.perform_time_derivative(f2, [a, b], order=2)
        f2_dot = st.perform_time_derivative(f2, [a])
        f2_ddot = st.perform_time_derivative(f2_dot, [a, sp.Symbol('adot')])
        self.assertEqual(f2_ddot, f2_dot2)

    def test_perform_time_deriv2(self):
        """
        test matrix compatibility
        """

        a, b, t = sp.symbols("a, b, t")
        x, y = sp.symbols("x, y")

        adot, bdot = st.perform_time_derivative( sp.Matrix([a, b]), (a, b) )

        A = sp.Matrix([sin(a), exp(a*b), -t**2*7*0, x + y]).reshape(2, 2)
        A_dot = st.perform_time_derivative(A, (a, b))

        A_dot_manual = \
            sp.Matrix([adot*cos(a), b*adot*exp(a*b) + a*bdot*exp(a*b),
                       -t**2*7*0, 0]).reshape(2, 2)

        self.assertEqual(A_dot.expand(), A_dot_manual)

    def test_perform_time_deriv3(self):
        """
        test to provide deriv_symbols
        """

        a, b, adot, bdot, addot, bddot = sp.symbols("a, b, adot, bdot, addot, bddot")

        f1 = 8*a*b**2
        f1d = st.perform_time_derivative(f1, (a, b), (adot, bdot))
        self.assertEquals(f1d, 8*adot*b**2 + 16*a*bdot*b)

        f1d_2 = st.perform_time_derivative(f1, (a, b), (adot, bdot)+ (addot, bddot),
                                           order=2)

        f1d_2_altntv = st.perform_time_derivative(f1d, (a, b, adot, bdot),
                                                 (adot, bdot)+ (addot, bddot) )
        self.assertEquals(f1d_2, f1d_2_altntv)

    def test_perform_time_deriv4(self):
        # test higher order derivatives

        a, b = sp.symbols("a, b")

        f1 = 8*a*b**2

        res_a1 = st.perform_time_derivative(f1, (a, b), order=5)

        a_str = 'a adot addot adddot addddot a_d5'
        b_str = a_str.replace('a', 'b')

        expected_symbol_names = a_str.split() + b_str.split()

        res_list = [sp.Symbol(e)
                     in res_a1 for e in expected_symbol_names]

        self.assertTrue( all(res_list) )

        l1 = len( res_a1.atoms(sp.Symbol) )
        self.assertEqual(len(expected_symbol_names), l1)

    def test_perform_time_deriv5(self):
        # test numbered symbols

        x1, x2 = xx = sp.symbols("x1, x_2")


        res_a1 = st.perform_time_derivative(x1, xx)
        self.assertEqual(str(res_a1), 'xdot1')

        res_a2 = st.perform_time_derivative(x1, xx, order=2)
        self.assertEqual(str(res_a2), 'xddot1')

        res_a3 = st.perform_time_derivative(x1, xx, order=3)
        self.assertEqual(str(res_a3), 'xdddot1')

        res_a4 = st.perform_time_derivative(x1, xx, order=4)
        self.assertEqual(str(res_a4), 'xddddot1')

        # FIXME:
        res_a5 = st.perform_time_derivative(x1, xx, order=5)
        #self.assertEqual(str(res_a5), 'x1_d5')


        res_b1 = st.perform_time_derivative(x2, xx)
        self.assertEqual(str(res_b1), 'x_dot2')

        res_b2 = st.perform_time_derivative(x2, xx, order=2)
        self.assertEqual(str(res_b2), 'x_ddot2')

        res_b3 = st.perform_time_derivative(x2, xx, order=3)
        self.assertEqual(str(res_b3), 'x_dddot2')

        res_b4 = st.perform_time_derivative(x2, xx, order=4)
        self.assertEqual(str(res_b4), 'x_ddddot2')

        # FIXME
        res_b5 = st.perform_time_derivative(x2, xx, order=5)
        #self.assertEqual(str(res_b5), 'x_2_d5')

    @unittest.expectedFailure
    def test_perform_time_deriv5f(self):
        # test numbered symbols

        x1, x2 = xx = sp.symbols("x1, x_2")

        # TODO: These two assertions should pass
        # Then the above FIXME-issues can be resolved and this test is obsolete

        res_a5 = st.perform_time_derivative(x1, xx, order=5)
        self.assertEqual(str(res_a5), 'x1_d5')

        res_b5 = st.perform_time_derivative(x2, xx, order=5)
        self.assertEqual(str(res_b5), 'x_2_d5')

    def test_perform_time_derivative7(self):
        a, b, t = sp.symbols("a, b, t", commutative=False)

        f1 = sp.Function('f1')(t)
        f2 = sp.Function('f2')(t)

        res1 = st.perform_time_derivative(f1, [a])
        self.assertEqual(res1, f1.diff(t))

        res2 = st.perform_time_derivative(f1, [])
        self.assertEqual(res2, f1.diff(t))

        res3 = st.perform_time_derivative(a*f1, [a, b])
        adot = st.perform_time_derivative(a, [a])
        self.assertEqual(res3, a*f1.diff(t) + adot*f1)

    def test_perform_time_derivative8(self):

        y1, y2 = yy = sp.Matrix( sp.symbols('y1, y2', commutative=False) )

        ydot1 = st.perform_time_derivative(y1, yy)
        ydot2 = st.perform_time_derivative(y2, yy)

        yddot1 = st.perform_time_derivative(y1, yy, order=2)
        ydddot1 = st.perform_time_derivative(y1, yy, order=3)

        res1 = st.perform_time_derivative(ydot1, yy)
        self.assertEqual(res1, yddot1)

        res2 = st.perform_time_derivative(ydot1, yy, order=2)
        self.assertEqual(res2, ydddot1)

        res3 = st.perform_time_derivative(yddot1, yy)
        self.assertEqual(res3, ydddot1)

    def test_match_symbols_by_name(self):
        a, b, c = abc0 = sp.symbols('a5, b, c', real=True)
        a1, b1, c1 = abc1 = sp.symbols('a5, b, c')

        self.assertFalse(a == a1 or b == b1 or c == c1)

        abc2 = st.match_symbols_by_name(abc0, abc1)
        self.assertEquals(abc0, tuple(abc2))

        input3 = [a1, b, "c", "x"]
        res = st.match_symbols_by_name(abc0, input3, strict=False)
        self.assertEquals(abc0, tuple(res))

        with self.assertRaises(ValueError) as cm:
            res = st.match_symbols_by_name(abc0, input3)  # implies strict=True

        self.assertTrue('symbol x' in cm.exception.message)

        self.assertEquals(abc0, tuple(res))

        r = st.match_symbols_by_name(abc0, 'a5')
        self.assertEquals(len(r), 1)
        self.assertEquals(r[0], a)

        # test expression as first argument

        expr = a*b**c + 5
        r3 = st.match_symbols_by_name(expr, ['c', 'a5'])
        self.assertEquals(r3, [c, a])





    def test_symbs_to_func(self):
        a, b, t = sp.symbols("a, b, t")
        x, y = sp.symbols("x, y")

        at = sp.Function('a')(t)
        bt = sp.Function('b')(t)

        xt = sp.Function('x')(t)
        yt = sp.Function('y')(t)

        M = sp.Matrix([x, y])
        Mt = sp.Matrix([xt, yt])

        expr1 = a**2 + b**2
        f1 = st.symbs_to_func(expr1, (a,b), t)
        self.assertEqual(f1, at**2 + bt**2)

        at2 = st.symbs_to_func(a, arg=t)
        self.assertEqual(at, at2)

        # Matrix
        Mt2 = st.symbs_to_func(M, arg=t)
        self.assertEqual(Mt, Mt2)

        # TODO: assert raises

    def test_poly_expr_coeffs(self):
        a, b, c, d = sp.symbols("a, b, c, d")
        x, y = sp.symbols("x, y")

        p1 = a*x + b*x**2 + c*y - d + 2*a*x*y
        sample_solution = [((0, 0), -d), ((1, 0), a), ((2, 0), b),
                           ((0, 1), c), ((1, 1), 2*a), ((0, 2), 0)]

        # coeff-dict
        cd1 = st.poly_expr_coeffs(p1, [x,y])
        self.assertEqual(cd1, dict(sample_solution))

    def test_get_diffterms(self):
        x1, x2, x3, = xx = sp.symbols('x1:4')
        res2 = st.get_diffterms(xx, 2)
        expected_res2 = [(x1, x1), (x1, x2), (x1, x3), (x2, x2),
                         (x2, x3), (x3, x3)]

        expected_indices2 = [(2, 0, 0), (1, 1, 0), (1, 0, 1), (0, 2, 0),
                             (0, 1, 1), (0, 0, 2)]
        self.assertEqual(res2, expected_res2)

        res3 = st.get_diffterms(xx, 3)
        res23 = st.get_diffterms(xx, (2, 3))

        self.assertEqual(res23, res2 + res3)

        res2b, indices2 = st.get_diffterms(xx, 2, order_list=True)
        self.assertEqual(res2b, res2)
        self.assertEqual(expected_indices2, indices2)

        res3b, indices3 = st.get_diffterms(xx, 3, order_list=True)
        res23b, indices23 = st.get_diffterms(xx, (2, 3), order_list=True)

        self.assertEqual(res23b, res2b + res3b)
        self.assertEqual(indices23, indices2 + indices3)

    def test_get_diffterms_bug1(self):
        xx = sp.symbols('x, y')
        res, orders = st.get_diffterms(xx, 2, order_list=True)
        self.assertEqual(orders, [(2, 0), (1, 1), (0, 2)])

    def test_monomial_from_signature(self):
        x1, x2, x3, = xx = sp.symbols('x1:4')

        s1 = (0, 0, 0)
        p1 = st.monomial_from_signature(s1, xx)
        self.assertEqual(p1, 1)

        s2 = (3, 2, 1)
        p2 = st.monomial_from_signature(s2, xx)
        self.assertEqual(p2, x1**3 * x2**2 * x3 )

    def test_zip0(self):
        aa = sp.symbols('a1:5')
        bb = sp.symbols('b1:4')
        xx = sp.symbols('x1:3')

        s1 = sum(aa)
        self.assertEqual(s1.subs(st.zip0(aa)), 0)
        self.assertEqual(s1.subs(st.zip0(aa, arg=3.5)), 3.5*len(aa))
        self.assertEqual(s1.subs(st.zip0(aa, arg=xx[0])), xx[0]*len(aa))

        s2 = s1 + sum(bb) + sum(xx)
        self.assertEqual(s1.subs(st.zip0(aa, bb, xx)), 0)
        t2 = s2.subs(st.zip0(aa, bb, xx, arg=-2.1))
        self.assertEqual( t2, -2.1*len(aa + bb + xx) )

    def test_is_number(self):
        x1, x2, x3 = xx = sp.symbols('x1:4')

        self.assertTrue(st.is_number(x1/x1))
        self.assertTrue(st.is_number(1))
        self.assertTrue(st.is_number(3.4))
        self.assertTrue(st.is_number(-10.0000001))

        self.assertFalse(st.is_number(x1))
        self.assertFalse(st.is_number(x1/x2))
        self.assertFalse(st.is_number(float('nan')))
        self.assertFalse(st.is_number(float('inf')))
        self.assertFalse(st.is_number(-float('inf')))

    def test_rnd_number_tuples(self):
        x1, x2, x3 = xx = sp.symbols('x1:4')

        s = sum(xx)
        res_a1 = st.rnd_number_subs_tuples(s)
        self.assertTrue(isinstance(res_a1, list))
        self.assertEqual(len(res_a1), len(xx))

        c1 = [len(e)==2 and e[0].is_Symbol and st.is_number(e[1])
              for e in res_a1]

        self.assertTrue( all(c1) )

        t = sp.Symbol('t')
        f = sp.Function('f')(t)

        fdot = f.diff(t)
        fddot = f.diff(t, 2)

        ff = sp.Matrix([f, fdot, fddot, x1*x2])

        res_b1 = st.rnd_number_subs_tuples(ff)

        expct_b1_set = set([f, fdot, fddot, t, x1, x2])
        res_b1_atom_set = set( zip(*res_b1)[0] )

        self.assertEqual(expct_b1_set, res_b1_atom_set)
        self.assertEqual(res_b1[0][0], fddot)
        self.assertEqual(res_b1[1][0], fdot)
        self.assertTrue( all( [st.is_number(e[1]) for e in res_b1] ) )

    def test_rnd_number_tuples2(self):
        x1, x2, x3 = xx = sp.symbols('x1:4')

        s = sum(xx)
        res_a1 = st.rnd_number_subs_tuples(s, seed=1)
        res_a2 = st.rnd_number_subs_tuples(s, seed=2)
        self.assertNotEqual(res_a1, res_a2)

        res_b1 = st.rnd_number_subs_tuples(s, seed=2)
        self.assertEqual(res_b1, res_a2)

    def test_rnd_number_tuples3(self):
        a, b = sp.symbols('a, b', commutative=False)

        term1 = a*b - b*a
        st.warnings.simplefilter("always")
        with st.warnings.catch_warnings(record=True) as cm:
            st.rnd_number_subs_tuples(term1)

        self.assertEqual(len(cm), 1)
        self.assertTrue('not commutative' in str(cm[0].message))


        with st.warnings.catch_warnings(record=True) as cm2:
            st.subs_random_numbers(term1)

        self.assertEqual(len(cm2), 1)
        self.assertTrue('not commutative' in str(cm2[0].message))

    def test_lie_deriv_cartan(self):
        x1, x2, x3 = xx = sp.symbols('x1:4')
        u1, u2 = uu = sp.Matrix(sp.symbols('u1:3'))

        # ordinary lie_derivative

        # source: inspired by the script of Prof. Kugi (TU-Wien)
        f = sp.Matrix([-x1**3, cos(x1)*cos(x2), x2])
        g = sp.Matrix([cos(x2), 1, exp(x1)])
        h = x3
        Lfh = x2
        Lf2h = f[1]
        Lgh = exp(x1)

        res1 = st.lie_deriv_cartan(h, f, xx)
        res2 = st.lie_deriv_cartan(h, f, xx, order=2)

        self.assertEqual(res1, Lfh)
        self.assertEqual(res2, Lf2h)

        # incorporating the input
        h2 = u1

        udot1, udot2 = uudot = st.perform_time_derivative(uu, uu, order=1)
        uddot1, uddot2 = st.perform_time_derivative(uu, uu, order=2)

        res_a1 = st.lie_deriv_cartan(h2, f, xx, uu, order=1)
        res_a2 = st.lie_deriv_cartan(h2, f, xx, uu, order=2)

        self.assertEqual(res_a1, udot1)
        self.assertEqual(res_a2, uddot1)

        res_a3 = st.lie_deriv_cartan(udot1, f, xx, [uu, uudot], order=1)
        self.assertEqual(res_a3, uddot1)

        # more complex examples
        h3 = x3 + u1
        fg = f + g * u2

        res_b1 = st.lie_deriv_cartan(h3, fg, xx, uu, order=1)
        res_b2 = st.lie_deriv_cartan(h3, fg, xx, uu, order=2)
        res_b3 = st.lie_deriv_cartan(res_b1, fg, xx, [uu, uudot], order=1)

        self.assertEqual(res_b1, Lfh + Lgh*u2 + udot1)
        self.assertEqual(sp.expand(res_b2 - res_b3), 0)

        h4 = x3 * sin(x2)
        fg = f + g * u2

        res_c1 = st.lie_deriv_cartan(h4, fg, xx, uu, order=1)
        res_c2 = st.lie_deriv_cartan(res_c1, fg, xx, uu, order=1)
        res_c3 = st.lie_deriv_cartan(h4, fg, xx, uu, order=2)

        self.assertEqual(sp.expand(res_c2 - res_c3), 0)

    def test_deriv_2nd_order_chain_rule(self):
        a, b, x = sp.symbols('a, b, x')

        f1 = a**3 + a*b**2 + 7*a*b
        f2 = -2*a**2 + b*a*b**2/(2+a**2 * b**2) + 12*a*b
        f3 = -3*a**2 + b*a*b**2 + 7*a*b/(2+a**2 * b**2)


        f = f1
        aa = sp.cos(3*x)
        bb = sp.exp(5*x)

        ab_subs = [(a, aa), (b, bb)]
        fab = f.subs(ab_subs)
        fab_d2 = fab.diff(x, 2)

        res1 = st.deriv_2nd_order_chain_rule(f, (a,b), [aa, bb], x)

        res1a = sp.simplify(res1 - fab_d2)
        self.assertEqual(res1a, 0)

        # multiple functions

        ff = sp.Matrix([f1, f2, f3])

        ff_ab_d2 = ff.subs(ab_subs).diff(x, 2)

        res2 = st.deriv_2nd_order_chain_rule(ff, (a, b), [aa, bb], x)
        res2a = sp.expand(res2 - ff_ab_d2)
        self.assertEqual(res2a, res2a*0)

    def test_update_cse(self):
        a, b, c, x1, x2, x3 = sp.symbols('a, b, c, x1, x2, x3')

        L1 = [(x1, a + b), (x2, x1*b**2)]
        new_subs1 = [(b, 2)]
        new_subs2 = [(a, b + 5), (b, 3),]

        res1_exp = [(x1, a + 2), (x2, (a + 2)*4)]
        res2_exp = [(x1, 11), (x2, 99)]

        res1 = st.update_cse(L1, new_subs1)
        res2 = st.update_cse(L1, new_subs2)

        self.assertEqual(res1, res1_exp)
        self.assertEqual(res2, res2_exp)


class SymbToolsTest2(unittest.TestCase):

    def setUp(self):
        pass

    def test_solve_scalar_ode_1sto(self):
        a, b = sp.symbols("a, b", nonzero=True)
        t, x1, x2 = sp.symbols("t, x1, x2")

        # x1_dot = <rhs>
        rhs1 = sp.S(0)
        rhs2 = sp.S(2.5)
        rhs3 = x1
        rhs4 = sin(a*x1)
        rhs5 = x1*(3-t)
        rhs6 = cos(b*t)  # coeff must be nonzero to prevent case distinction

        res1 = st.solve_scalar_ode_1sto(rhs1, x1, t)
        self.assertEquals(res1.diff(t), rhs1.subs(x1, res1))

        res2 = st.solve_scalar_ode_1sto(rhs2, x1, t)
        self.assertEquals(res2.diff(t), rhs2.subs(x1, res2))

        res3, iv3 = st.solve_scalar_ode_1sto(rhs3, x1, t, return_iv=True)
        self.assertEquals(res3.diff(t), rhs3.subs(x1, res3))
        self.assertEquals(res3, iv3*exp(t))

        if 1:
            # this test works but is slow
            with st.warnings.catch_warnings(record=True) as cm:
                res4 = st.solve_scalar_ode_1sto(rhs4, x1, t)
            self.assertEqual(len(cm), 2)
            self.assertTrue('multiple solutions' in str(cm[0].message))
            self.assertTrue('some symbols free' in str(cm[1].message))

            test_difference4 = res4.diff(t) - rhs4.subs(x1, res4)
            test_difference4_num = st.subs_random_numbers(test_difference4, seed=1403)
            self.assertAlmostEqual(test_difference4_num, 0)

        res5 = st.solve_scalar_ode_1sto(rhs5, x1, t)
        test_difference5 = res5.diff(t) - rhs5.subs(x1, res5)
        self.assertEquals(test_difference5.expand(), 0)

        res6 = st.solve_scalar_ode_1sto(rhs6, x1, t)
        self.assertEquals(res6.diff(t), rhs6.subs(x1, res6).expand())

    def test_calc_flow_from_vectorfield(self):
        a, b = sp.symbols("a, b", nonzero=True)
        t, x1, x2, x3, x4 = sp.symbols("t, x1, x2, x3, x4")
        xx = x1, x2, x3, x4

        vf1 = sp.Matrix([0, 1, x3])
        vf2 = sp.Matrix([0, 1, x3, sin(a*x2)])

        res1, fp, iv1 = st.calc_flow_from_vectorfield(vf1, xx[:-1], flow_parameter=t)
        vf1_sol = vf1.subs(zip(xx[:-1], res1))
        self.assertEqual(fp, t)
        self.assertEqual(res1.diff(t), vf1_sol)

        res2, fp, iv2 = st.calc_flow_from_vectorfield(vf2, xx, flow_parameter=t)
        vf2_sol = vf2.subs(zip(xx[:-1], res2))
        self.assertEqual(fp, t)
        self.assertEqual(res2.diff(t), vf2_sol)

    def test_create_simfunction(self):
        x1, x2, x3, x4 = xx = sp.Matrix(sp.symbols("x1, x2, x3, x4"))
        u1, u2 = uu = sp.Matrix(sp.symbols("u1, u2"))  # inputs
        p1, p2, p3, p4 = pp = sp.Matrix(sp.symbols("p1, p2, p3, p4"))  # parameter
        t = sp.Symbol('t')

        A = A0 =  sp.randMatrix(len(xx), len(xx), -10, 10, seed=704)
        B = B0 = sp.randMatrix(len(xx), len(uu), -10, 10, seed=705)

        v1 = A[0, 0]
        A[0, 0] = p1
        v2 = A[2, -1]
        A[2, -1] = p2
        v3 = B[3, 0]
        B[3, 0] = p3
        v4 = B[2, 1]
        B[2, 1] = p4

        par_vals = zip(pp, [v1, v2, v3, v4])

        f = A*xx
        G = B

        fxu = (f + G*uu).subs(par_vals)

        x0 = st.to_np( sp.randMatrix(len(xx), 1, -10, 10, seed=706) ).squeeze()

        mod = st.SimulationModel(f, G, xx, par_vals)
        rhs0 = mod.create_simfunction()

        res0_1 = rhs0(x0, 0)
        dres0_1 = st.to_np(fxu.subs(zip(xx, x0) + st.zip0(uu))).squeeze()

        bin_res01 = np.isclose(res0_1, dres0_1)  # binary array
        self.assertTrue( np.all(bin_res01) )

        # difference should be [0, 0, ..., 0]
        self.assertFalse( np.any(rhs0(x0, 0) - rhs0(x0, 3.7) ) )

        # simulate

        tt = np.linspace(0, 0.5, 100)  # simulation should be short due to instability
        res1 = sc.integrate.odeint(rhs0, x0, tt)

        # proof calculation
        # x(t) = x0*exp(A*t)
        Anum = st.to_np(A.subs(par_vals))
        xt = [ np.dot( sc.linalg.expm(Anum*T), x0 ) for T in tt ]
        xt = np.array(xt)

        bin_res1 = np.isclose(res1, xt)  # binary array
        self.assertTrue( np.all(bin_res1) )

    def test_reformulate_Integral(self):
        t = sp.Symbol('t')
        c = sp.Symbol('c')
        F = sp.Function('F')
        x = sp.Function('x')(t)
        a = sp.Function('a')

        i1 = sp.Integral(F(t), t)
        j1 = st.reformulate_integral_args(i1)
        self.assertEquals(j1.subs(t, 0).doit(), 0)

        ode = x.diff(t) + x -a(t)*x**c
        sol = sp.dsolve(ode, x).rhs
        # the solution contains an undetemined integral
        self.assertTrue( len(sol.atoms(sp.Integral)) == 1)

        # extract the integration constant (not necessary for test)
        # C1 = list(sol.atoms(sp.Symbol)-ode.atoms(sp.Symbol))[0]

        sol2 = st.reformulate_integral_args(sol)
        self.assertTrue( len(sol2.atoms(sp.Integral)) == 1)

        sol2_at_0 = sol2.subs(t, 0).doit()
        self.assertTrue( len(sol2_at_0.atoms(sp.Integral)) == 0)

<<<<<<< HEAD
    def test_get_symbols_by_name(self):
        c1, C1, x, a, t, Y = sp.symbols('c1, C1, x, a, t, Y')
        F = sp.Function('F')

        expr1 = c1*(C1+x**x)/(sp.sin(a*t))
        expr2 = sp.Matrix([sp.Integral(F(x), x)*sp.sin(a*t) - \
                           1/F(x).diff(x)*C1*Y])

        res1 = st.get_symbols_by_name(expr1, 'c1')
        self.assertEquals(res1, c1)
        res2 = st.get_symbols_by_name(expr1, 'C1')
        self.assertEquals(res2, C1)
        res3 = st.get_symbols_by_name(expr1, *'c1 x a'.split())
        self.assertEquals(res3, [c1, x, a])


        self.assertRaises(ValueError, st.get_symbols_by_name, expr1, 'Y')
        self.assertRaises(ValueError, st.get_symbols_by_name, expr1, 'c1', 'Y')

        res4 = st.get_symbols_by_name(expr2, 'Y')
        self.assertEquals(res4, Y)
        res5 = st.get_symbols_by_name(expr2, 'C1')
        self.assertEquals(res5, C1)
        res6 = st.get_symbols_by_name(expr2, *'C1 x a'.split())
        self.assertEquals(res6, [C1, x, a])
=======
    def test_difforder_attribute(self):
        x1 = sp.Symbol('x1')
        xdot1 = st.perform_time_derivative(x1, [x1], order=4)
        self.assertEquals(xdot1.difforder, 4)

    def test_user_attributes(self):
        x1 = sp.Symbol('x1')
        x1b = sp.Symbol('x1')
        # These symbols are equal and should share any new attribute

        self.assertTrue(x1 is x1b)

        def tmp():
            return x1.abc_xyz
        self.assertRaises(AttributeError, tmp)

        x1.abc_xyz = 85
        self.assertEqual(tmp(), x1b.abc_xyz)

>>>>>>> 41b7581b

def main():
    unittest.main()

if __name__ == '__main__':
    main()<|MERGE_RESOLUTION|>--- conflicted
+++ resolved
@@ -729,7 +729,6 @@
         sol2_at_0 = sol2.subs(t, 0).doit()
         self.assertTrue( len(sol2_at_0.atoms(sp.Integral)) == 0)
 
-<<<<<<< HEAD
     def test_get_symbols_by_name(self):
         c1, C1, x, a, t, Y = sp.symbols('c1, C1, x, a, t, Y')
         F = sp.Function('F')
@@ -755,7 +754,7 @@
         self.assertEquals(res5, C1)
         res6 = st.get_symbols_by_name(expr2, *'C1 x a'.split())
         self.assertEquals(res6, [C1, x, a])
-=======
+
     def test_difforder_attribute(self):
         x1 = sp.Symbol('x1')
         xdot1 = st.perform_time_derivative(x1, [x1], order=4)
@@ -775,7 +774,6 @@
         x1.abc_xyz = 85
         self.assertEqual(tmp(), x1b.abc_xyz)
 
->>>>>>> 41b7581b
 
 def main():
     unittest.main()
